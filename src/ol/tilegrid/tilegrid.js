goog.provide('ol.tilegrid.TileGrid');

goog.require('goog.array');
goog.require('goog.asserts');
goog.require('ol.Coordinate');
goog.require('ol.Size');
goog.require('ol.TileCoord');
goog.require('ol.TileRange');
goog.require('ol.array');
goog.require('ol.extent');
goog.require('ol.proj.Projection');
goog.require('ol.proj.Units');


/**
 * @define {number} Default tile size.
 */
ol.DEFAULT_TILE_SIZE = 256;


/**
 * @define {number} Default maximum zoom for default tile grids.
 */
ol.DEFAULT_MAX_ZOOM = 42;



/**
 * @constructor
<<<<<<< HEAD
 * @param {ol.tilegrid.TileGridOptions} options Tile grid options.
 * @struct
=======
 * @param {olx.tilegrid.TileGridOptions} options Tile grid options.
>>>>>>> 93e605b1
 * @todo stability experimental
 */
ol.tilegrid.TileGrid = function(options) {

  /**
   * @protected
   * @type {number}
   */
  this.minZoom = goog.isDef(options.minZoom) ? options.minZoom : 0;

  /**
   * @private
   * @type {!Array.<number>}
   */
  this.resolutions_ = options.resolutions;
  goog.asserts.assert(goog.array.isSorted(this.resolutions_, function(a, b) {
    return b - a;
  }, true));

  /**
   * @protected
   * @type {number}
   */
  this.maxZoom = this.resolutions_.length - 1;

  /**
   * @private
   * @type {ol.Coordinate}
   */
  this.origin_ = goog.isDef(options.origin) ? options.origin : null;

  /**
   * @private
   * @type {Array.<ol.Coordinate>}
   */
  this.origins_ = null;
  if (goog.isDef(options.origins)) {
    this.origins_ = options.origins;
    goog.asserts.assert(this.origins_.length == this.maxZoom + 1);
  }
  goog.asserts.assert(
      (goog.isNull(this.origin_) && !goog.isNull(this.origins_)) ||
      (!goog.isNull(this.origin_) && goog.isNull(this.origins_)));

  /**
   * @private
   * @type {Array.<ol.Size>}
   */
  this.tileSizes_ = null;
  if (goog.isDef(options.tileSizes)) {
    this.tileSizes_ = options.tileSizes;
    goog.asserts.assert(this.tileSizes_.length == this.maxZoom + 1);
  }

  /**
   * @private
   * @type {ol.Size}
   */
  this.tileSize_ = goog.isDef(options.tileSize) ?
      options.tileSize :
      goog.isNull(this.tileSizes_) ?
          [ol.DEFAULT_TILE_SIZE, ol.DEFAULT_TILE_SIZE] : null;
  goog.asserts.assert(
      (goog.isNull(this.tileSize_) && !goog.isNull(this.tileSizes_)) ||
      (!goog.isNull(this.tileSize_) && goog.isNull(this.tileSizes_)));

};


/**
 * @private
 * @type {ol.TileCoord}
 */
ol.tilegrid.TileGrid.tmpTileCoord_ = new ol.TileCoord(0, 0, 0);


/**
 * @param {{extent: (ol.Extent|undefined),
 *          wrapX: (boolean|undefined)}=} opt_options Options.
 * @return {function(ol.TileCoord, ol.proj.Projection, ol.TileCoord=):
 *     ol.TileCoord} Tile coordinate transform.
 */
ol.tilegrid.TileGrid.prototype.createTileCoordTransform = goog.abstractMethod;


/**
 * @param {ol.TileCoord} tileCoord Tile coordinate.
 * @param {function(this: T, number, ol.TileRange): boolean} callback Callback.
 * @param {T=} opt_obj Object.
 * @param {ol.TileRange=} opt_tileRange Temporary ol.TileRange object.
 * @param {ol.Extent=} opt_extent Temporary ol.Extent object.
 * @return {boolean} Callback succeeded.
 * @template T
 */
ol.tilegrid.TileGrid.prototype.forEachTileCoordParentTileRange =
    function(tileCoord, callback, opt_obj, opt_tileRange, opt_extent) {
  var tileCoordExtent = this.getTileCoordExtent(tileCoord, opt_extent);
  var z = tileCoord.z - 1;
  while (z >= this.minZoom) {
    if (callback.call(opt_obj, z,
        this.getTileRangeForExtentAndZ(tileCoordExtent, z, opt_tileRange))) {
      return true;
    }
    --z;
  }
  return false;
};


/**
 * @return {number} Max zoom.
 * @todo stability experimental
 */
ol.tilegrid.TileGrid.prototype.getMaxZoom = function() {
  return this.maxZoom;
};


/**
 * @return {number} Min zoom.
 * @todo stability experimental
 */
ol.tilegrid.TileGrid.prototype.getMinZoom = function() {
  return this.minZoom;
};


/**
 * @param {number} z Z.
 * @return {ol.Coordinate} Origin.
 * @todo stability experimental
 */
ol.tilegrid.TileGrid.prototype.getOrigin = function(z) {
  if (!goog.isNull(this.origin_)) {
    return this.origin_;
  } else {
    goog.asserts.assert(!goog.isNull(this.origins_));
    goog.asserts.assert(this.minZoom <= z && z <= this.maxZoom);
    return this.origins_[z];
  }
};


/**
 * @param {number} z Z.
 * @return {number} Resolution.
 */
ol.tilegrid.TileGrid.prototype.getResolution = function(z) {
  goog.asserts.assert(this.minZoom <= z && z <= this.maxZoom);
  return this.resolutions_[z];
};


/**
 * @return {Array.<number>} Resolutions.
 * @todo stability experimental
 */
ol.tilegrid.TileGrid.prototype.getResolutions = function() {
  return this.resolutions_;
};


/**
 * @param {ol.TileCoord} tileCoord Tile coordinate.
 * @param {ol.TileRange=} opt_tileRange Temporary ol.TileRange object.
 * @param {ol.Extent=} opt_extent Temporary ol.Extent object.
 * @return {ol.TileRange} Tile range.
 */
ol.tilegrid.TileGrid.prototype.getTileCoordChildTileRange =
    function(tileCoord, opt_tileRange, opt_extent) {
  if (tileCoord.z < this.maxZoom) {
    var tileCoordExtent = this.getTileCoordExtent(tileCoord, opt_extent);
    return this.getTileRangeForExtentAndZ(
        tileCoordExtent, tileCoord.z + 1, opt_tileRange);
  } else {
    return null;
  }
};


/**
 * @param {number} z Z.
 * @param {ol.TileRange} tileRange Tile range.
 * @param {ol.Extent=} opt_extent Temporary ol.Extent object.
 * @return {ol.Extent} Extent.
 */
ol.tilegrid.TileGrid.prototype.getTileRangeExtent =
    function(z, tileRange, opt_extent) {
  var origin = this.getOrigin(z);
  var resolution = this.getResolution(z);
  var tileSize = this.getTileSize(z);
  var minX = origin[0] + tileRange.minX * tileSize[0] * resolution;
  var maxX = origin[0] + (tileRange.maxX + 1) * tileSize[0] * resolution;
  var minY = origin[1] + tileRange.minY * tileSize[1] * resolution;
  var maxY = origin[1] + (tileRange.maxY + 1) * tileSize[1] * resolution;
  return ol.extent.createOrUpdate(minX, minY, maxX, maxY, opt_extent);
};


/**
 * @param {ol.Extent} extent Extent.
 * @param {number} resolution Resolution.
 * @param {ol.TileRange=} opt_tileRange Temporary tile range object.
 * @return {ol.TileRange} Tile range.
 */
ol.tilegrid.TileGrid.prototype.getTileRangeForExtentAndResolution =
    function(extent, resolution, opt_tileRange) {
  var tileCoord = ol.tilegrid.TileGrid.tmpTileCoord_;
  this.getTileCoordForXYAndResolution_(
      extent[0], extent[1], resolution, false, tileCoord);
  var minX = tileCoord.x;
  var minY = tileCoord.y;
  this.getTileCoordForXYAndResolution_(
      extent[2], extent[3], resolution, true, tileCoord);
  return ol.TileRange.createOrUpdate(
      minX, tileCoord.x, minY, tileCoord.y, opt_tileRange);
};


/**
 * @param {ol.Extent} extent Extent.
 * @param {number} z Z.
 * @param {ol.TileRange=} opt_tileRange Temporary tile range object.
 * @return {ol.TileRange} Tile range.
 */
ol.tilegrid.TileGrid.prototype.getTileRangeForExtentAndZ =
    function(extent, z, opt_tileRange) {
  var resolution = this.getResolution(z);
  return this.getTileRangeForExtentAndResolution(
      extent, resolution, opt_tileRange);
};


/**
 * @param {ol.TileCoord} tileCoord Tile coordinate.
 * @return {ol.Coordinate} Tile center.
 */
ol.tilegrid.TileGrid.prototype.getTileCoordCenter = function(tileCoord) {
  var origin = this.getOrigin(tileCoord.z);
  var resolution = this.getResolution(tileCoord.z);
  var tileSize = this.getTileSize(tileCoord.z);
  return [
    origin[0] + (tileCoord.x + 0.5) * tileSize[0] * resolution,
    origin[1] + (tileCoord.y + 0.5) * tileSize[1] * resolution
  ];
};


/**
 * @param {ol.TileCoord} tileCoord Tile coordinate.
 * @param {ol.Extent=} opt_extent Temporary extent object.
 * @return {ol.Extent} Extent.
 */
ol.tilegrid.TileGrid.prototype.getTileCoordExtent =
    function(tileCoord, opt_extent) {
  var origin = this.getOrigin(tileCoord.z);
  var resolution = this.getResolution(tileCoord.z);
  var tileSize = this.getTileSize(tileCoord.z);
  var minX = origin[0] + tileCoord.x * tileSize[0] * resolution;
  var minY = origin[1] + tileCoord.y * tileSize[1] * resolution;
  var maxX = minX + tileSize[0] * resolution;
  var maxY = minY + tileSize[1] * resolution;
  return ol.extent.createOrUpdate(minX, minY, maxX, maxY, opt_extent);
};


/**
 * Get the tile coordinate for the given map coordinate and resolution.  This
 * method considers that coordinates that intersect tile boundaries should be
 * assigned the higher tile coordinate.
 *
 * @param {ol.Coordinate} coordinate Coordinate.
 * @param {number} resolution Resolution.
 * @param {ol.TileCoord=} opt_tileCoord Destination ol.TileCoord object.
 * @return {ol.TileCoord} Tile coordinate.
 */
ol.tilegrid.TileGrid.prototype.getTileCoordForCoordAndResolution = function(
    coordinate, resolution, opt_tileCoord) {
  return this.getTileCoordForXYAndResolution_(
      coordinate[0], coordinate[1], resolution, false, opt_tileCoord);
};


/**
 * @param {number} x X.
 * @param {number} y Y.
 * @param {number} resolution Resolution.
 * @param {boolean} reverseIntersectionPolicy Instead of letting edge
 *     intersections go to the higher tile coordinate, let edge intersections
 *     go to the lower tile coordinate.
 * @param {ol.TileCoord=} opt_tileCoord Temporary ol.TileCoord object.
 * @return {ol.TileCoord} Tile coordinate.
 * @private
 */
ol.tilegrid.TileGrid.prototype.getTileCoordForXYAndResolution_ = function(
    x, y, resolution, reverseIntersectionPolicy, opt_tileCoord) {
  var z = this.getZForResolution(resolution);
  var scale = resolution / this.getResolution(z);
  var origin = this.getOrigin(z);
  var tileSize = this.getTileSize(z);

  var tileCoordX = scale * (x - origin[0]) / (resolution * tileSize[0]);
  var tileCoordY = scale * (y - origin[1]) / (resolution * tileSize[1]);

  if (reverseIntersectionPolicy) {
    tileCoordX = Math.ceil(tileCoordX) - 1;
    tileCoordY = Math.ceil(tileCoordY) - 1;
  } else {
    tileCoordX = Math.floor(tileCoordX);
    tileCoordY = Math.floor(tileCoordY);
  }

  return ol.TileCoord.createOrUpdate(z, tileCoordX, tileCoordY, opt_tileCoord);
};


/**
 * @param {ol.Coordinate} coordinate Coordinate.
 * @param {number} z Z.
 * @param {ol.TileCoord=} opt_tileCoord Destination ol.TileCoord object.
 * @return {ol.TileCoord} Tile coordinate.
 */
ol.tilegrid.TileGrid.prototype.getTileCoordForCoordAndZ =
    function(coordinate, z, opt_tileCoord) {
  var resolution = this.getResolution(z);
  return this.getTileCoordForXYAndResolution_(
      coordinate[0], coordinate[1], resolution, false, opt_tileCoord);
};


/**
 * @param {ol.TileCoord} tileCoord Tile coordinate.
 * @return {number} Tile resolution.
 */
ol.tilegrid.TileGrid.prototype.getTileCoordResolution = function(tileCoord) {
  goog.asserts.assert(
      this.minZoom <= tileCoord.z && tileCoord.z <= this.maxZoom);
  return this.resolutions_[tileCoord.z];
};


/**
 * @param {number} z Z.
 * @return {ol.Size} Tile size.
 * @todo stability experimental
 */
ol.tilegrid.TileGrid.prototype.getTileSize = function(z) {
  if (!goog.isNull(this.tileSize_)) {
    return this.tileSize_;
  } else {
    goog.asserts.assert(!goog.isNull(this.tileSizes_));
    goog.asserts.assert(this.minZoom <= z && z <= this.maxZoom);
    return this.tileSizes_[z];
  }
};


/**
 * @param {number} resolution Resolution.
 * @return {number} Z.
 */
ol.tilegrid.TileGrid.prototype.getZForResolution = function(resolution) {
  return ol.array.linearFindNearest(this.resolutions_, resolution, 0);
};


/**
 * @param {ol.proj.Projection} projection Projection.
 * @return {ol.tilegrid.TileGrid} Default tile grid for the passed projection.
 */
ol.tilegrid.getForProjection = function(projection) {
  var tileGrid = projection.getDefaultTileGrid();
  if (goog.isNull(tileGrid)) {
    tileGrid = ol.tilegrid.createForProjection(projection);
    projection.setDefaultTileGrid(tileGrid);
  }
  return tileGrid;
};


/**
 * @param {ol.proj.Projection} projection Projection.
 * @param {number=} opt_maxZoom Maximum zoom level.
 * @param {ol.Size=} opt_tileSize Tile size.
 * @return {ol.tilegrid.TileGrid} TileGrid instance.
 */
ol.tilegrid.createForProjection =
    function(projection, opt_maxZoom, opt_tileSize) {
  var projectionExtent = projection.getExtent();
  var size = goog.isNull(projectionExtent) ?
      360 * ol.METERS_PER_UNIT[ol.proj.Units.DEGREES] /
          projection.getMetersPerUnit() :
      Math.max(projectionExtent[2] - projectionExtent[0],
          projectionExtent[3] - projectionExtent[1]);
  var maxZoom = goog.isDef(opt_maxZoom) ?
      opt_maxZoom : ol.DEFAULT_MAX_ZOOM;
  var tileSize = goog.isDef(opt_tileSize) ?
      opt_tileSize : [ol.DEFAULT_TILE_SIZE, ol.DEFAULT_TILE_SIZE];
  var resolutions = new Array(maxZoom + 1);
  var maxResolution = size / Math.max(tileSize[0], tileSize[1]);
  for (var z = 0, zz = resolutions.length; z < zz; ++z) {
    resolutions[z] = maxResolution / Math.pow(2, z);
  }
  return new ol.tilegrid.TileGrid({
    origin: goog.isNull(projectionExtent) ? [0, 0] :
        ol.extent.getBottomLeft(projectionExtent),
    resolutions: resolutions,
    tileSize: tileSize
  });
};<|MERGE_RESOLUTION|>--- conflicted
+++ resolved
@@ -27,12 +27,8 @@
 
 /**
  * @constructor
-<<<<<<< HEAD
- * @param {ol.tilegrid.TileGridOptions} options Tile grid options.
+ * @param {olx.tilegrid.TileGridOptions} options Tile grid options.
  * @struct
-=======
- * @param {olx.tilegrid.TileGridOptions} options Tile grid options.
->>>>>>> 93e605b1
  * @todo stability experimental
  */
 ol.tilegrid.TileGrid = function(options) {
