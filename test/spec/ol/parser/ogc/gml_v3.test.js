--- conflicted
+++ resolved
@@ -17,13 +17,8 @@
       var url = 'spec/ol/parser/ogc/xml/gml_v3/linearring.xml';
       afterLoadXml(url, function(xml) {
         var obj = parser.read(xml);
-<<<<<<< HEAD
-        var geom = parser.createGeometry({geometry: obj.geometry});
-        parser.srsName = 'foo';
-=======
-        var geom = parser.createGeometry_({geometry: obj.geometry});
-        parser.applyWriteOptions(obj);
->>>>>>> 5673feb4
+        var geom = parser.createGeometry({geometry: obj.geometry});
+        parser.applyWriteOptions(obj);
         var node = parser.featureNSWiters_['_geometry'].apply(parser,
             [geom]).firstChild;
         delete parser.srsName;
@@ -39,13 +34,8 @@
       var url = 'spec/ol/parser/ogc/xml/gml_v3/linestring.xml';
       afterLoadXml(url, function(xml) {
         var obj = parser.read(xml);
-<<<<<<< HEAD
-        var geom = parser.createGeometry({geometry: obj.geometry});
-        parser.srsName = 'foo';
-=======
-        var geom = parser.createGeometry_({geometry: obj.geometry});
-        parser.applyWriteOptions(obj);
->>>>>>> 5673feb4
+        var geom = parser.createGeometry({geometry: obj.geometry});
+        parser.applyWriteOptions(obj);
         var node = parser.featureNSWiters_['_geometry'].apply(parser,
             [geom]).firstChild;
         delete parser.srsName;
@@ -71,12 +61,8 @@
       afterLoadXml(url, function(xml) {
         var p = new ol.parser.ogc.GML_v3({curve: true});
         var obj = p.read(xml);
-<<<<<<< HEAD
-        var geom = p.createGeometry({geometry: obj.geometry});
-=======
-        var geom = p.createGeometry_({geometry: obj.geometry});
-        p.applyWriteOptions(obj);
->>>>>>> 5673feb4
+        var geom = p.createGeometry({geometry: obj.geometry});
+        p.applyWriteOptions(obj);
         var node = p.featureNSWiters_['_geometry'].apply(p,
             [geom]).firstChild;
         delete p.srsName;
@@ -103,12 +89,8 @@
       afterLoadXml(url, function(xml) {
         var p = new ol.parser.ogc.GML_v3({multiCurve: false});
         var obj = p.read(xml);
-<<<<<<< HEAD
-        var geom = p.createGeometry({geometry: obj.geometry});
-=======
-        var geom = p.createGeometry_({geometry: obj.geometry});
-        p.applyWriteOptions(obj);
->>>>>>> 5673feb4
+        var geom = p.createGeometry({geometry: obj.geometry});
+        p.applyWriteOptions(obj);
         var node = p.featureNSWiters_['_geometry'].apply(p,
             [geom]).firstChild;
         delete p.srsName;
@@ -124,13 +106,8 @@
       var url = 'spec/ol/parser/ogc/xml/gml_v3/multicurve-singular.xml';
       afterLoadXml(url, function(xml) {
         var obj = parser.read(xml);
-<<<<<<< HEAD
-        parser.srsName = 'foo';
-        var geom = parser.createGeometry({geometry: obj.geometry});
-=======
-        var geom = parser.createGeometry_({geometry: obj.geometry});
-        parser.applyWriteOptions(obj);
->>>>>>> 5673feb4
+        var geom = parser.createGeometry({geometry: obj.geometry});
+        parser.applyWriteOptions(obj);
         var node = parser.featureNSWiters_['_geometry'].apply(parser,
             [geom]).firstChild;
         delete parser.srsName;
@@ -148,12 +125,8 @@
       afterLoadXml(url, function(xml) {
         var p = new ol.parser.ogc.GML_v3({curve: true});
         var obj = p.read(xml);
-<<<<<<< HEAD
-        var geom = p.createGeometry({geometry: obj.geometry});
-=======
-        var geom = p.createGeometry_({geometry: obj.geometry});
-        p.applyWriteOptions(obj);
->>>>>>> 5673feb4
+        var geom = p.createGeometry({geometry: obj.geometry});
+        p.applyWriteOptions(obj);
         var node = p.featureNSWiters_['_geometry'].apply(p,
             [geom]).firstChild;
         delete p.srsName;
@@ -181,13 +154,8 @@
       var url = 'spec/ol/parser/ogc/xml/gml_v3/multipoint-singular.xml';
       afterLoadXml(url, function(xml) {
         var obj = parser.read(xml);
-<<<<<<< HEAD
-        parser.srsName = 'foo';
-        var geom = parser.createGeometry({geometry: obj.geometry});
-=======
-        var geom = parser.createGeometry_({geometry: obj.geometry});
-        parser.applyWriteOptions(obj);
->>>>>>> 5673feb4
+        var geom = parser.createGeometry({geometry: obj.geometry});
+        parser.applyWriteOptions(obj);
         var node = parser.featureNSWiters_['_geometry'].apply(parser,
             [geom]).firstChild;
         delete parser.srsName;
@@ -215,12 +183,8 @@
       afterLoadXml(url, function(xml) {
         var p = new ol.parser.ogc.GML_v3({multiSurface: false});
         var obj = p.read(xml);
-<<<<<<< HEAD
-        var geom = p.createGeometry({geometry: obj.geometry});
-=======
-        var geom = p.createGeometry_({geometry: obj.geometry});
-        p.applyWriteOptions(obj);
->>>>>>> 5673feb4
+        var geom = p.createGeometry({geometry: obj.geometry});
+        p.applyWriteOptions(obj);
         var node = p.featureNSWiters_['_geometry'].apply(p,
             [geom]).firstChild;
         delete p.srsName;
@@ -246,13 +210,8 @@
       var url = 'spec/ol/parser/ogc/xml/gml_v3/multisurface-singular.xml';
       afterLoadXml(url, function(xml) {
         var obj = parser.read(xml);
-<<<<<<< HEAD
-        parser.srsName = 'foo';
-        var geom = parser.createGeometry({geometry: obj.geometry});
-=======
-        var geom = parser.createGeometry_({geometry: obj.geometry});
-        parser.applyWriteOptions(obj);
->>>>>>> 5673feb4
+        var geom = parser.createGeometry({geometry: obj.geometry});
+        parser.applyWriteOptions(obj);
         var node = parser.featureNSWiters_['_geometry'].apply(parser,
             [geom]).firstChild;
         delete parser.srsName;
@@ -269,12 +228,8 @@
       afterLoadXml(url, function(xml) {
         var p = new ol.parser.ogc.GML_v3({surface: true});
         var obj = p.read(xml);
-<<<<<<< HEAD
-        var geom = p.createGeometry({geometry: obj.geometry});
-=======
-        var geom = p.createGeometry_({geometry: obj.geometry});
-        p.applyWriteOptions(obj);
->>>>>>> 5673feb4
+        var geom = p.createGeometry({geometry: obj.geometry});
+        p.applyWriteOptions(obj);
         var node = p.featureNSWiters_['_geometry'].apply(p,
             [geom]).firstChild;
         delete p.srsName;
@@ -290,13 +245,8 @@
       var url = 'spec/ol/parser/ogc/xml/gml_v3/point.xml';
       afterLoadXml(url, function(xml) {
         var obj = parser.read(xml);
-<<<<<<< HEAD
-        var geom = parser.createGeometry({geometry: obj.geometry});
-        parser.srsName = 'foo';
-=======
-        var geom = parser.createGeometry_({geometry: obj.geometry});
-        parser.applyWriteOptions(obj);
->>>>>>> 5673feb4
+        var geom = parser.createGeometry({geometry: obj.geometry});
+        parser.applyWriteOptions(obj);
         var node = parser.featureNSWiters_['_geometry'].apply(parser,
             [geom]).firstChild;
         delete parser.srsName;
@@ -311,13 +261,8 @@
       var url = 'spec/ol/parser/ogc/xml/gml_v3/polygon.xml';
       afterLoadXml(url, function(xml) {
         var obj = parser.read(xml);
-<<<<<<< HEAD
-        var geom = parser.createGeometry({geometry: obj.geometry});
-        parser.srsName = 'foo';
-=======
-        var geom = parser.createGeometry_({geometry: obj.geometry});
-        parser.applyWriteOptions(obj);
->>>>>>> 5673feb4
+        var geom = parser.createGeometry({geometry: obj.geometry});
+        parser.applyWriteOptions(obj);
         var node = parser.featureNSWiters_['_geometry'].apply(parser,
             [geom]).firstChild;
         delete parser.srsName;
@@ -332,12 +277,8 @@
       afterLoadXml(url, function(xml) {
         var p = new ol.parser.ogc.GML_v3({surface: true});
         var obj = p.read(xml);
-<<<<<<< HEAD
-        var geom = p.createGeometry({geometry: obj.geometry});
-=======
-        var geom = p.createGeometry_({geometry: obj.geometry});
+        var geom = p.createGeometry({geometry: obj.geometry});
         p.applyWriteOptions(obj, {srsName: 'foo'});
->>>>>>> 5673feb4
         var node = p.featureNSWiters_['_geometry'].apply(p,
             [geom]).firstChild;
         delete p.srsName;
