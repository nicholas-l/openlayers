--- conflicted
+++ resolved
@@ -477,7 +477,6 @@
  */
 
 /**
-<<<<<<< HEAD
  * @typedef {Object} ol.source.GeoJSONOptions
  * @property {Array.<ol.Attribution>|undefined} attributions Attributions.
  * @property {string|undefined} logo Logo.
@@ -485,7 +484,9 @@
  * @property {ol.proj.ProjectionLike} projection Projection.
  * @property {string|undefined} string String.
  * @proprtty {string|undefined} url URL.
-=======
+ */
+
+/**
  * @typedef {Object} ol.source.MapGuideOptions
  * @property {string|undefined} url The mapagent url.
  * @property {number|undefined} metersPerUnit The meters-per-unit value.
@@ -499,7 +500,6 @@
  * @property {Array.<number>|undefined} resolutions Resolutions. If specified,
  *     requests will be made for these resolutions only.
  * @property {Object|undefined} params Additional parameters.
->>>>>>> d147d11b
  */
 
 /**
